--- conflicted
+++ resolved
@@ -1,4 +1,3 @@
-<<<<<<< HEAD
 /* ----------------------------------------------------------------------- *//** 
  *
  * @file sketches.sql_in
@@ -10,21 +9,6 @@
  *
  *//* ----------------------------------------------------------------------- */
  
-=======
-/**
-
-@file sketch.sql_in
-
-@brief SQL functions for sketch-based approximations of descriptive statistics
-@date   January 2011
-
-@sa For a brief introduction to sketches, see the module description
-    grp_sketches
-
-*//* --------------------------------------------------------------------------
-*/
-
->>>>>>> db669691
 m4_include(`SQLCommon.m4')
 
 /**
